--- conflicted
+++ resolved
@@ -25,13 +25,8 @@
         File curPhoto = new File(HERO_PATH, curDate + ".png");
         //截屏存到手机本地
         try {
-<<<<<<< HEAD
-            while(!curPhoto.exists()) {
+            while(!curPhoto.exists() || curPhoto.length()<MIN_IMAGE_SIZE) {
                 Process process = Runtime.getRuntime().exec(ADB_PATH
-=======
-            while(!curPhoto.exists() || curPhoto.length()<MIN_IMAGE_SIZE) {
-                Runtime.getRuntime().exec(ADB_PATH
->>>>>>> f7f7046d
                         + " shell /system/bin/screencap -p /sdcard/screenshot.png");
                 process.waitFor();
                 //将截图放在电脑本地
