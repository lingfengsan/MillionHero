package pattern.impl;

import com.baidu.aip.nlp.AipNlp;
import ocr.OCR;
import pattern.Pattern;
import search.impl.SearchFactory;
import similarity.Similarity;
import similarity.impl.BaiDuSimilarity;
import similarity.impl.SimilarityFactory;
import utils.ImageHelper;
import pojo.Information;
import utils.Utils;

import java.io.File;
import java.io.UnsupportedEncodingException;
import java.util.concurrent.*;

/**
 * Created by lingfengsan on 2018/1/18.
 *
 * @author lingfengsan
 */
public class CommonPattern implements Pattern {
    private static final String QUESTION_FLAG = "?";
    private static int[] startX = {100, 100, 80};
    private static int[] startY = {300, 300, 300};
    private static int[] width = {900, 900, 900};
    private static int[] height = {900, 900, 700};
    private ImageHelper imageHelper = new ImageHelper();
    private SearchFactory searchFactory = new SearchFactory();
    private int patterSelection;
    private int searchSelection;
    private OCR ocr;
    private Utils utils;
    private ExecutorService pool = Executors.newFixedThreadPool(7);

    public void setPatterSelection(int patterSelection) {
<<<<<<< HEAD
        switch (patterSelection) {
            case 2: {
                System.out.println("欢迎进入冲顶大会");
                break;
            }
            default: {
                System.out.println("欢迎进入百万英雄");
                break;
            }
        }
=======
>>>>>>> 0711181d
        this.patterSelection = patterSelection;
    }

    public void setSearchSelection(int searchSelection) {
<<<<<<< HEAD
        switch (searchSelection) {
            case 2: {
                System.out.println("欢迎使用搜狗搜索");
                break;
            }
            default: {
                System.out.println("欢迎使用百度搜索");
                break;
            }
        }
=======
>>>>>>> 0711181d
        this.searchSelection = searchSelection;
    }

    public void setOcr(OCR ocr) {
        this.ocr = ocr;
    }

    public void setUtils(Utils utils) {
        this.utils = utils;
    }


    @Override
    public String run() throws UnsupportedEncodingException {
        //       记录开始时间
        long startTime;
        //       记录结束时间
        long endTime;
        StringBuilder sb = new StringBuilder();
        startTime = System.currentTimeMillis();
        //获取图片
        String imagePath = utils.getImage();
        System.out.println("图片获取成功");
        //裁剪图片
        imageHelper.cutImage(imagePath, imagePath,
                startX[patterSelection], startY[patterSelection], width[patterSelection], height[patterSelection]);
        //图像识别
        Long beginOfDetect = System.currentTimeMillis();
        String questionAndAnswers = ocr.getOCR(new File(imagePath));
        sb.append(questionAndAnswers);
        System.out.println("识别成功");
        System.out.println("识别时间：" + (System.currentTimeMillis() - beginOfDetect));
        if (questionAndAnswers == null || !questionAndAnswers.contains(QUESTION_FLAG)) {
            sb.append("问题识别失败，输入回车继续运行\n");
            return sb.toString();
        }
        //获取问题和答案
        System.out.println("检测到题目");
        Information information = utils.getInformation(questionAndAnswers);
        String question = information.getQuestion();
        String[] answers = information.getAns();
        if (question == null) {
            sb.append("问题不存在，继续运行\n");
            return sb.toString();
        } else if (answers.length < 1) {
            sb.append("检测不到答案，继续运行\n");
            return sb.toString();
        }
        sb.append("问题:").append(question).append("\n");
        sb.append("答案：\n");
        for (String answer : answers) {
            sb.append(answer).append("\n");
        }
        //求相关性
        int numOfAnswer = answers.length > 3 ? 4 : answers.length;
<<<<<<< HEAD
        long[] countQA = new long[numOfAnswer];
        long[] countAnswer = new long[numOfAnswer];

        int maxIndex = 0;
        Search[] searchQA = new Search[numOfAnswer];
        Search[] searchAnswers = new Search[numOfAnswer];
        FutureTask[] futureQuestion = new FutureTask[1];
        FutureTask[] futureQA = new FutureTask[numOfAnswer];
        FutureTask[] futureAnswers = new FutureTask[numOfAnswer];
        futureQuestion[0] = new FutureTask<Long>(searchFactory.getSearch(searchSelection, question, true));
        pool.execute(futureQuestion[0]);
        for (int i = 0; i < numOfAnswer; i++) {
            searchQA[i] = searchFactory.getSearch(searchSelection, (question + " " + answers[i]), false);
            searchAnswers[i] = searchFactory.getSearch(searchSelection, answers[i], false);

            futureQA[i] = new FutureTask<Long>(searchQA[i]);
            futureAnswers[i] = new FutureTask<Long>(searchAnswers[i]);
            pool.execute(futureQA[i]);
            pool.execute(futureAnswers[i]);
        }
        try {

            while (true) {
                if (futureQuestion[0].isDone()) {
                    break;
                }
            }
            countQuestion = (Long) futureQuestion[0].get();
            for (int i = 0; i < numOfAnswer; i++) {
                while (true) {
                    if (futureAnswers[i].isDone() && futureQA[i].isDone()) {
                        break;
                    }
=======
        double[] result=new double[numOfAnswer];
        Similarity[] similarities= new Similarity[numOfAnswer];
        FutureTask[] futureTasks=new FutureTask[numOfAnswer];
        BaiDuSimilarity.setClient(new AipNlp("10732092","pdAtmzlooEbrcfYG4l0kIluf",
                "sHjPBnKt58crPuFogTgQ5Wki0TrHYO2c"));
        for (int i = 0; i < numOfAnswer; i++) {
            similarities[i]=SimilarityFactory.getSimlarity(2,question,answers[i]);
            futureTasks[i]=new FutureTask<Double>(similarities[i]);
            new Thread(futureTasks[i]).start();
        }
        for (int i = 0; i < numOfAnswer; i++) {
            while (true){
                if(futureTasks[i].isDone()){
                    break;
>>>>>>> 0711181d
                }
            }
            try {
                result[i]=  (Double) futureTasks[i].get();
            } catch (InterruptedException e) {
                e.printStackTrace();
            } catch (ExecutionException e) {
                e.printStackTrace();
            }
        }
        //搜索

        FutureTask[] futureQuestion = new FutureTask[1];
        futureQuestion[0]=new FutureTask<Long>(searchFactory.getSearch(searchSelection,question,true));
        new Thread(futureQuestion[0]).start();


        //根据pmi值进行打印搜索结果
        int[] rank = Utils.rank(result);
        for (int i : rank) {
            sb.append(answers[i]);
            sb.append(" 相似度为:").append(result[i]).append("\n");
        }

        sb.append("--------最终结果-------\n");
        sb.append(answers[rank[rank.length-1]]);
        endTime = System.currentTimeMillis();
        float excTime = (float) (endTime - startTime) / 1000;

        sb.append("执行时间：").append(excTime).append("s").append("\n");
        return sb.toString();
    }
}<|MERGE_RESOLUTION|>--- conflicted
+++ resolved
@@ -13,7 +13,8 @@
 
 import java.io.File;
 import java.io.UnsupportedEncodingException;
-import java.util.concurrent.*;
+import java.util.concurrent.ExecutionException;
+import java.util.concurrent.FutureTask;
 
 /**
  * Created by lingfengsan on 2018/1/18.
@@ -22,49 +23,22 @@
  */
 public class CommonPattern implements Pattern {
     private static final String QUESTION_FLAG = "?";
-    private static int[] startX = {100, 100, 80};
-    private static int[] startY = {300, 300, 300};
-    private static int[] width = {900, 900, 900};
-    private static int[] height = {900, 900, 700};
+    private static int[] startX = {100,100, 80};
+    private static int[] startY = {300,300, 300};
+    private static int[] width = {900,900, 900};
+    private static int[] height = {900,900, 700};
     private ImageHelper imageHelper = new ImageHelper();
-    private SearchFactory searchFactory = new SearchFactory();
+    private SearchFactory searchFactory=new SearchFactory();
     private int patterSelection;
     private int searchSelection;
     private OCR ocr;
     private Utils utils;
-    private ExecutorService pool = Executors.newFixedThreadPool(7);
 
     public void setPatterSelection(int patterSelection) {
-<<<<<<< HEAD
-        switch (patterSelection) {
-            case 2: {
-                System.out.println("欢迎进入冲顶大会");
-                break;
-            }
-            default: {
-                System.out.println("欢迎进入百万英雄");
-                break;
-            }
-        }
-=======
->>>>>>> 0711181d
         this.patterSelection = patterSelection;
     }
 
     public void setSearchSelection(int searchSelection) {
-<<<<<<< HEAD
-        switch (searchSelection) {
-            case 2: {
-                System.out.println("欢迎使用搜狗搜索");
-                break;
-            }
-            default: {
-                System.out.println("欢迎使用百度搜索");
-                break;
-            }
-        }
-=======
->>>>>>> 0711181d
         this.searchSelection = searchSelection;
     }
 
@@ -75,6 +49,7 @@
     public void setUtils(Utils utils) {
         this.utils = utils;
     }
+
 
 
     @Override
@@ -90,7 +65,7 @@
         System.out.println("图片获取成功");
         //裁剪图片
         imageHelper.cutImage(imagePath, imagePath,
-                startX[patterSelection], startY[patterSelection], width[patterSelection], height[patterSelection]);
+                startX[patterSelection],startY[patterSelection], width[patterSelection], height[patterSelection]);
         //图像识别
         Long beginOfDetect = System.currentTimeMillis();
         String questionAndAnswers = ocr.getOCR(new File(imagePath));
@@ -120,41 +95,6 @@
         }
         //求相关性
         int numOfAnswer = answers.length > 3 ? 4 : answers.length;
-<<<<<<< HEAD
-        long[] countQA = new long[numOfAnswer];
-        long[] countAnswer = new long[numOfAnswer];
-
-        int maxIndex = 0;
-        Search[] searchQA = new Search[numOfAnswer];
-        Search[] searchAnswers = new Search[numOfAnswer];
-        FutureTask[] futureQuestion = new FutureTask[1];
-        FutureTask[] futureQA = new FutureTask[numOfAnswer];
-        FutureTask[] futureAnswers = new FutureTask[numOfAnswer];
-        futureQuestion[0] = new FutureTask<Long>(searchFactory.getSearch(searchSelection, question, true));
-        pool.execute(futureQuestion[0]);
-        for (int i = 0; i < numOfAnswer; i++) {
-            searchQA[i] = searchFactory.getSearch(searchSelection, (question + " " + answers[i]), false);
-            searchAnswers[i] = searchFactory.getSearch(searchSelection, answers[i], false);
-
-            futureQA[i] = new FutureTask<Long>(searchQA[i]);
-            futureAnswers[i] = new FutureTask<Long>(searchAnswers[i]);
-            pool.execute(futureQA[i]);
-            pool.execute(futureAnswers[i]);
-        }
-        try {
-
-            while (true) {
-                if (futureQuestion[0].isDone()) {
-                    break;
-                }
-            }
-            countQuestion = (Long) futureQuestion[0].get();
-            for (int i = 0; i < numOfAnswer; i++) {
-                while (true) {
-                    if (futureAnswers[i].isDone() && futureQA[i].isDone()) {
-                        break;
-                    }
-=======
         double[] result=new double[numOfAnswer];
         Similarity[] similarities= new Similarity[numOfAnswer];
         FutureTask[] futureTasks=new FutureTask[numOfAnswer];
@@ -169,7 +109,6 @@
             while (true){
                 if(futureTasks[i].isDone()){
                     break;
->>>>>>> 0711181d
                 }
             }
             try {
